--- conflicted
+++ resolved
@@ -137,13 +137,8 @@
         pixels = pixels * 2.0 - 1.0
         pixels = pixels.permute(0, 2, 1)
 
-<<<<<<< HEAD
-        print(pixels.shape)
-        print(self.image_plane.shape)
-=======
         #print(pixels.shape)
         #print(self.image_plane.shape)
->>>>>>> 3dc17a95
 
         num_points = pixels.shape[1]
 
@@ -156,22 +151,14 @@
 
         feats = torch.stack(feats).squeeze(1)
         pixels = pixels.permute(1, 0, 2)
-<<<<<<< HEAD
-        # pixels = pixels.flatten(1)
-=======
         pixels = pixels.flatten(1)
->>>>>>> 3dc17a95
 
         feats = feats.permute(2, 3, 0, 1).squeeze(0)
         feats = feats.reshape(num_points, -1)
         # print(feats[0].shape) # torch.Size([262144, 96])
         # print(pixels.shape) # torch.Size([262144, 6])
-<<<<<<< HEAD
-        # feats = torch.cat((feats[0], pixels), 1)
-=======
 
         feats = torch.cat((feats, pixels), 1)
->>>>>>> 3dc17a95
         return feats
 
 
